﻿using leituraWPF.Models;
using leituraWPF.Services;
using leituraWPF.Utils;
using Newtonsoft.Json.Linq;
using Ookii.Dialogs.Wpf;
using System;
using System.Collections.Generic;
using System.Collections.ObjectModel;
using System.IO;
using System.Linq;
using System.Threading;
using System.Threading.Tasks;
using System.Windows;
using System.Windows.Controls;
using System.Windows.Input;
using System.Reflection;
using System.ComponentModel;
using WpfMessageBox = System.Windows.MessageBox;

namespace leituraWPF
{
    public partial class MainWindow : Window, ILogSink, IProgress<double>
    {
        private const int MaxLogItems = 1000;

        private readonly TokenService _tokenService;
        private readonly GraphDownloader _downloader;
        private readonly JsonReaderService _jsonReader;
        private readonly RenamerService _renamer = new RenamerService();
        private readonly InstallationRenamerService _installRenamer = new InstallationRenamerService();
        private readonly BackupUploaderService _backup;

        private readonly AtualizadorService _atualizador = new AtualizadorService();
        private bool _checkedUpdateAtStartup = false;

        private string _sourceFolderPath = string.Empty;
        private readonly string _downloadsDir;

        private readonly ObservableCollection<LogEntry> _logItems = new();
        private List<ClientRecord> _cacheRecords = new();
        private readonly Funcionario? _funcionario;
        private readonly SemaphoreSlim _syncMutex = new(1, 1);
        private readonly PeriodicTimer _autoSyncTimer = new(TimeSpan.FromMinutes(10));
        private readonly CancellationTokenSource _cts = new();
        private bool _suppressLogs = false;
        private bool _allowClose = false;

<<<<<<< HEAD
        public MainWindow(Funcionario? funcionario = null, BackupUploaderService? backupService = null)
=======
        public MainWindow(Funcionario? funcionario = null, BackupUploaderService? backup = null)
>>>>>>> 5a050205
        {
            InitializeComponent();

            LblVersao.Text = $"v{Assembly.GetExecutingAssembly().GetName().Version}";

            _funcionario = funcionario;
            if (_funcionario != null)
            {
                LblUsuario.Text = $"Usuário: {_funcionario.Nome}";
            }
            _renamer.FuncionarioLogado = _funcionario;

            _downloadsDir = Path.Combine(AppContext.BaseDirectory, "downloads");
            Directory.CreateDirectory(_downloadsDir);

            // Define o caminho padrão da pasta de origem na área de trabalho
            var desktop = Environment.GetFolderPath(Environment.SpecialFolder.DesktopDirectory);
            _sourceFolderPath = Path.Combine(desktop, "SALVAR AQUI");
            Directory.CreateDirectory(_sourceFolderPath);
            txtOrigem.Text = _sourceFolderPath;

            GridLog.ItemsSource = _logItems;

            _tokenService = new TokenService(Program.Config);
            _downloader = new GraphDownloader(Program.Config, _tokenService, this, this);
            _jsonReader = new JsonReaderService(this);
<<<<<<< HEAD
            _backup = backupService ?? new BackupUploaderService(Program.Config, _tokenService);
=======
            _backup = backup ?? new BackupUploaderService(Program.Config, _tokenService);
>>>>>>> 5a050205

            _renamer.FileReadyForBackup += async p => await _backup.EnqueueAsync(p);
            _installRenamer.FileReadyForBackup += async p => await _backup.EnqueueAsync(p);

            _backup.StatusChanged += msg =>
            {
                var up = msg.ToUpperInvariant();
                if (up.Contains("FALHA") || up.Contains("ERRO") || up.Contains("INDISPONÍVEL"))
                    Log(msg, true);
            };
            _backup.FileUploaded += (local, remote, bytes) =>
            {
                Log($"[UPL] {Path.GetFileName(local)} → {remote} ({bytes:n0} bytes)");
                var stats = SyncStatsService.Load();
                stats.Uploaded++;
                SyncStatsService.Save(stats);
                Dispatcher.Invoke(() =>
                {
                    TxtSyncStatus.Text = $"Enviado: {Path.GetFileName(local)}";
                });
            };
            _backup.CountersChanged += (pend, sent) =>
            {
                Dispatcher.Invoke(() =>
                {
                    TxtSyncStatus.Text = $"Pendentes: {pend} | Enviados (sessão): {sent}";
                    TxtLastUpdate.Text = _backup.LastRunUtc is { } t
                        ? $"Última sync: {t.ToLocalTime():dd/MM HH:mm}"
                        : "Última sync: —";
                });
            };

<<<<<<< HEAD
            if (backupService == null)
=======
            if (backup == null)
>>>>>>> 5a050205
            {
                _ = _backup.LoadPendingFromBaseDirsAsync();
                _backup.Start();
            }

            // inicia sincronização automática a cada 10 minutos (cancelável)
            _ = Task.Run(async () =>
            {
                try
                {
                    while (await _autoSyncTimer.WaitForNextTickAsync(_cts.Token))
                    {
                        await SyncAndBackupAsync(silent: true);
                    }
                }
                catch (OperationCanceledException) { /* janela fechando: ok */ }
                catch (ObjectDisposedException) { /* timer disposed: ok */ }
            }, _cts.Token);

            // No carregamento: checa atualização (com timeout) e prepara o cache local
            this.Loaded += MainWindow_Loaded;
        }

        protected override void OnClosing(CancelEventArgs e)
        {
            if (!_allowClose)
            {
                e.Cancel = true;
                Hide();
                return;
            }
            base.OnClosing(e);
        }

        protected override void OnClosed(EventArgs e)
        {
            try
            {
                _cts.Cancel();
                _autoSyncTimer.Dispose();
                // Se seu BackupUploaderService tiver Stop(), chame aqui:
                // _backup.Stop();
                // Removido cast para IDisposable (classe não implementa IDisposable)
            }
            catch { /* noop */ }
            base.OnClosed(e);
        }

        public void ForceClose()
        {
            _allowClose = true;
            Close();
        }

        public void RunManualSync()
        {
            _ = SyncAndBackupAsync();
        }

        private async Task SyncAndBackupAsync(bool silent = false)
        {
            if (!await _syncMutex.WaitAsync(0)) return;
            _suppressLogs = silent;
            try
            {
                await Dispatcher.InvokeAsync(() => btnExecutar.IsEnabled = false);
                ClearLog();
                SetStatus("Sincronizando com SharePoint...");
                Report(0);

                try
                {
                    // Aqui você decide o que baixar no sync periódico.
                    // Exemplo: deixar instalação AC/MT sempre atualizada.
                    var downloaded = await _downloader.DownloadMatchingJsonAsync(
                        _downloadsDir,
                        extraQueries: new[] { "Instalacao_AC", "Instalacao_MT" }
                    );

                    var stats = SyncStatsService.Load();
                    stats.Downloaded += downloaded.Count;
                    SyncStatsService.Save(stats);

                    SetStatus($"Download finalizado. {downloaded.Count} arquivo(s).");
                    SetStatus("Atualizando cache local (manutenção)...");
                    await EnsureLocalCacheAsync(forceReload: true);
                    if (!silent)
                        Log("[OK] Sincronização concluída.");

                    await Dispatcher.InvokeAsync(() =>
                    {
                        TxtSyncStatus.Text = "Sincronizando...";
                        UploadBar.Visibility = Visibility.Visible;
                        UploadBar.IsIndeterminate = true;
                    });
                    await _backup.ForceRunOnceAsync();
                    if (silent)
                        Log($"[INFO] Última atualização: {DateTime.Now:dd/MM HH:mm}", force: true);
                }
                catch (Exception ex)
                {
                    Log($"[FATAL] {ex.Message}");
                    Log(ex.ToString());
                    SetStatus("Falha.");
                }
                finally
                {
                    await Dispatcher.InvokeAsync(() =>
                    {
                        UploadBar.IsIndeterminate = false;
                        UploadBar.Visibility = Visibility.Collapsed;
                    });
                }
            }
            finally
            {
                Report(100);
                await Dispatcher.InvokeAsync(() => btnExecutar.IsEnabled = true);
                _syncMutex.Release();
                _suppressLogs = false;
            }
        }

        private async void MainWindow_Loaded(object? sender, RoutedEventArgs e)
        {
            if (!_checkedUpdateAtStartup)
            {
                _checkedUpdateAtStartup = true;
                _ = CheckUpdatesOnStartupAsync();
            }

            // Cache de manutenção (não usado no fluxo 0)
            await EnsureLocalCacheAsync();
        }

        private async Task CheckUpdatesOnStartupAsync()
        {
            try
            {
                var (localV, remoteV) = await _atualizador.GetVersionsAsync();
                if (remoteV <= localV) return; // já está atualizado

                var prompt = new UpdatePromptWindow(localV, remoteV, timeoutSeconds: 60)
                {
                    Owner = this
                };
                var result = prompt.ShowDialog();

                if (result != false)
                {
                    var zip = await _atualizador.DownloadLatestReleaseAsync(preferNameContains: null);
                    if (zip == null)
                    {
                        Log("[WARN] Release encontrado, mas sem asset .zip para baixar.");
                        return;
                    }

                    var bat = _atualizador.CreateUpdateBatch(zip);

                    System.Diagnostics.Process.Start(new System.Diagnostics.ProcessStartInfo
                    {
                        FileName = "cmd.exe",
                        Arguments = $"/C start \"\" \"{bat}\"",
                        UseShellExecute = false,
                        CreateNoWindow = true
                    });

                    System.Windows.Application.Current.Shutdown();
                }
            }
            catch (Exception ex)
            {
                Log($"[WARN] Falha ao checar/atualizar: {ex.Message}");
            }
        }

        /* ---- UI helpers ---- */
        private void SetStatus(string s)
        {
            if (Dispatcher.CheckAccess()) txtStatus.Text = s;
            else Dispatcher.Invoke(() => txtStatus.Text = s);
        }

        private void SetResumo(string s)
        {
            if (Dispatcher.CheckAccess()) txtResumo.Text = s;
            else Dispatcher.Invoke(() => txtResumo.Text = s);
        }

        private void ClearLog()
        {
            if (Dispatcher.CheckAccess())
            {
                _logItems.Clear();
                txtLog.Clear();
            }
            else
            {
                Dispatcher.Invoke(ClearLog);
            }
        }

        private string GetSelectedUf()
        {
            var content = (cboUf?.SelectedItem as ComboBoxItem)?.Content?.ToString() ?? "AC";
            content = content.ToUpperInvariant();
            return (content == "AC" || content == "MT") ? content : "AC";
        }

        private string BuildFullNumos()
        {
            var uf = GetSelectedUf();
            var raw = (txtNumos.Text ?? "").Trim().ToUpperInvariant();
            if (raw.StartsWith("AC") || raw.StartsWith("MT")) raw = raw[2..];
            raw = new string(raw.Where(char.IsLetterOrDigit).ToArray());
            return string.IsNullOrEmpty(raw) ? "" : uf + raw;
        }

        /* ---- Cache local de manutenção ---- */
        private async Task EnsureLocalCacheAsync(bool forceReload = false)
        {
            await Task.Run(() =>
            {
                try
                {
                    var files = Directory.EnumerateFiles(_downloadsDir, "*.json")
                        .Where(f => !Path.GetFileName(f).StartsWith("Instalacao_", StringComparison.OrdinalIgnoreCase))
                        .Where(f => !Path.GetFileName(f).Equals(".index.json", StringComparison.OrdinalIgnoreCase))
                        .ToList();

                    var all = new List<ClientRecord>();
                    int ok = 0;

                    foreach (var file in files)
                    {
                        try
                        {
                            var arr = _jsonReader.LoadJArrayFlexible(file);
                            var recs = JsonReaderService.ParseClientRecords(arr);
                            foreach (var r in recs) r.NomeArquivoBase = Path.GetFileName(file);
                            all.AddRange(recs);
                            ok++;
                        }
                        catch (Exception ex)
                        {
                            Log($"[ERRO] Parse '{Path.GetFileName(file)}': {ex.Message}");
                        }
                    }

                    _cacheRecords = all
                        .GroupBy(r => r.NumOS ?? "", StringComparer.OrdinalIgnoreCase)
                        .Select(g => g.First())
                        .ToList();

                    SetResumo($"Arquivos OK: {ok} | Registros: {_cacheRecords.Count}");
                }
                catch (Exception ex)
                {
                    Log($"[FATAL] Falha ao carregar cache local: {ex.Message}");
                    Log(ex.ToString());
                }
            });
        }

        /* ---- Handlers ---- */
        private void btnSelecionarOrigem_Click(object sender, RoutedEventArgs e)
        {
            btnSelecionarOrigem.IsEnabled = false;
            try
            {
                var dlg = new VistaFolderBrowserDialog
                {
                    Description = "Escolha a pasta com os arquivos crus (con/c0n, inv, bat, imagens...)",
                    UseDescriptionForTitle = true,
                    ShowNewFolderButton = false,
                    Multiselect = false,
                    SelectedPath = _sourceFolderPath
                };

                if (dlg.ShowDialog(this) == true)
                {
                    _sourceFolderPath = dlg.SelectedPath;
                    txtOrigem.Text = _sourceFolderPath;
                    SetStatus("Origem definida.");
                }
            }
            finally
            {
                btnSelecionarOrigem.IsEnabled = true;
            }
        }

        private async void btnExecutar_Click(object sender, RoutedEventArgs e)
        {
            btnExecutar.IsEnabled = false;
            try
            {
                await SyncAndBackupAsync();
            }
            finally
            {
                btnExecutar.IsEnabled = true;
            }
        }

        private async void btnProcessar_Click(object sender, RoutedEventArgs e)
        {
            btnProcessar.IsEnabled = false;
            try
            {
                var uf = GetSelectedUf();
                var raw = (txtNumos.Text ?? "").Trim();

                if (string.IsNullOrEmpty(raw))
                {
                    WpfMessageBox.Show("Preencha o NumOS (obrigatório) antes de processar.",
                                       "NumOS obrigatório", MessageBoxButton.OK, MessageBoxImage.Warning);
                    txtNumos.Focus();
                    return;
                }

                // ===== FLUXO 0 → INSTALAÇÃO: ler APENAS arquivo de instalação local (sem baixar) =====
                if (raw == "0")
                {
                    SetStatus("Lendo arquivo de instalação local...");
                    progress.Visibility = Visibility.Visible;
                    progress.IsIndeterminate = true;

                    // Lê as ROTAS direto do(s) arquivo(s) de instalação (sem tocar no cache de manutenção)
                    var rotasInstalacao = await LoadRotasFromInstallationAsync(uf);

                    // Abre o fallback permitindo ID livre usando o renomeador de instalação
                    var fb = new FallbackWindow($"{uf}0",
                                                rotasInstalacao,
                                                uf,
                                                new List<ClientRecord>(), // não usamos cache de manutenção aqui
                                                _renamer,
                                                _sourceFolderPath,
                                                allowAnyId: true,
                                                installRenamer: _installRenamer)
                    {
                        Owner = this
                    };

                    progress.IsIndeterminate = false;
                    progress.Visibility = Visibility.Collapsed;

                    var ok = fb.ShowDialog() == true;
                    if (!ok)
                    {
                        SetStatus("Cancelado.");
                        return;
                    }

                    btnAbrirPasta.Visibility = Visibility.Visible;
                    SetStatus("Concluído.");
                    return;
                }

                // ===== Fluxo NORMAL (≠ 0) → MANUTENÇÃO =====
                await EnsureLocalCacheAsync(); // só carrega cache de manutenção quando != 0

                var numosFull = BuildFullNumos(); // ex.: "AC202400012345"
                var record = _cacheRecords.FirstOrDefault(r =>
                    string.Equals(r.NumOS, numosFull, StringComparison.OrdinalIgnoreCase));

                if (record == null)
                {
                    Log($"[WARN] NumOS \"{numosFull}\" não encontrado no cache. Abrindo fallback de manutenção.");

                    var rotas = _cacheRecords
                        .Select(r => r.Rota)
                        .Where(s => !string.IsNullOrWhiteSpace(s))
                        .Distinct(StringComparer.OrdinalIgnoreCase);

                    var fb = new FallbackWindow(numosFull, rotas, uf, _cacheRecords, _renamer, _sourceFolderPath, allowAnyId: false)
                    {
                        Owner = this
                    };

                    var ok = fb.ShowDialog() == true;
                    if (!ok)
                    {
                        SetStatus("Cancelado.");
                        return;
                    }

                    btnAbrirPasta.Visibility = Visibility.Visible;
                    SetStatus("Concluído.");
                    return;
                }

                // Achou o record no cache → renomeia aqui mesmo (manutenção)
                if (!await EnsureSourceFolderHasFilesAsync()) return;

                SetStatus("Processando manutenção...");
                progress.IsIndeterminate = false;
                progress.Value = 0;
                progress.Visibility = Visibility.Visible;

                await _renamer.RenameAsync(
                    _sourceFolderPath,
                    record,
                    new Progress<double>(v => progress.Value = Math.Max(0, Math.Min(100, v)))
                );

                btnAbrirPasta.Visibility = Visibility.Visible;
                SetStatus("Concluído.");
            }
            catch (OperationCanceledException)
            {
                SetStatus("Operação cancelada.");
            }
            catch (Exception ex)
            {
                SetStatus("Falha.");
                WpfMessageBox.Show($"Erro no processamento:\n{ex.Message}",
                                   "Erro", MessageBoxButton.OK, MessageBoxImage.Error);
            }
            finally
            {
                progress.Value = 0;
                progress.Visibility = Visibility.Collapsed;
                progress.IsIndeterminate = false;
                btnProcessar.IsEnabled = true;
            }
        }

        private void btnAbrirPasta_Click(object sender, RoutedEventArgs e)
        {
            btnAbrirPasta.IsEnabled = false;
            try
            {
                var destino = _installRenamer.LastDestination;
                if (string.IsNullOrWhiteSpace(destino))
                    destino = _renamer.LastDestination;

                if (!string.IsNullOrWhiteSpace(destino) && Directory.Exists(destino))
                    System.Diagnostics.Process.Start("explorer.exe", destino);
            }
            catch (Exception ex)
            {
                Log($"[WARN] Não foi possível abrir a pasta destino: {ex.Message}");
            }
            finally
            {
                btnAbrirPasta.IsEnabled = true;
            }
        }

        private async Task<bool> EnsureSourceFolderHasFilesAsync()
        {
            if (string.IsNullOrWhiteSpace(_sourceFolderPath) || !Directory.Exists(_sourceFolderPath))
            {
                await Dispatcher.InvokeAsync(() =>
                {
                    var dlg = new VistaFolderBrowserDialog
                    {
                        Description = "Escolha a pasta com os arquivos crus (con/c0n, inv, bat, imagens...)",
                        UseDescriptionForTitle = true,
                        ShowNewFolderButton = false,
                        Multiselect = false,
                        SelectedPath = _sourceFolderPath
                    };
                    if (dlg.ShowDialog(this) == true)
                    {
                        _sourceFolderPath = dlg.SelectedPath;
                        txtOrigem.Text = _sourceFolderPath;
                    }
                });
            }

            if (!Directory.Exists(_sourceFolderPath) || !Directory.EnumerateFiles(_sourceFolderPath).Any())
            {
                WpfMessageBox.Show("A pasta de origem não contém arquivos. Selecione arquivos para continuar.",
                                   "Aviso", MessageBoxButton.OK, MessageBoxImage.Warning);
                SetStatus("Aguardando arquivos...");
                return false;
            }
            return true;
        }

        private void txtNumos_KeyDown(object sender, System.Windows.Input.KeyEventArgs e)
        {
            if (e.Key == Key.Enter)
            {
                btnProcessar_Click(sender, e);
                e.Handled = true;
            }
        }

        /* ---- Logging ---- */
        public void Log(string message) => Log(message, false);

        public void Log(string message, bool force)
        {
            if (_suppressLogs && !force) return;
            string tipo = "INFO"; string emoji = "ℹ️";
            var up = (message ?? "").ToUpperInvariant();
            if (up.Contains("[FATAL]")) { tipo = "CRITICAL"; emoji = "🛑"; }
            else if (up.Contains("[ERRO]") || up.Contains("[ERROR]")) { tipo = "ERROR"; emoji = "❌"; }
            else if (up.Contains("[WARN]")) { tipo = "WARN"; emoji = "⚠️"; }
            else if (up.Contains("[OK]") || up.Contains("[INFO]")) { tipo = "INFO"; emoji = "✅"; }

            void Append()
            {
                _logItems.Add(new LogEntry { Hora = DateTime.Now, Tipo = tipo, Emoji = emoji, Mensagem = message });
                if (_logItems.Count > MaxLogItems)
                    _logItems.RemoveAt(0);

                txtLog.AppendText($"[{DateTime.Now:HH:mm:ss}] {tipo} {message}{Environment.NewLine}");
                txtLog.ScrollToEnd();
                if (GridLog.Items.Count > 0) GridLog.ScrollIntoView(GridLog.Items[GridLog.Items.Count - 1]);
            }
            if (Dispatcher.CheckAccess()) Append(); else Dispatcher.Invoke(Append);
        }

        public void Report(double value)
        {
            if (Dispatcher.CheckAccess())
            {
                progress.Visibility = Visibility.Visible;
                progress.Value = value;
            }
            else
            {
                Dispatcher.Invoke(() =>
                {
                    progress.Visibility = Visibility.Visible;
                    progress.Value = value;
                });
            }
        }

        /* ---- Helpers específicos de instalação ---- */
        private async Task<IEnumerable<string>> LoadRotasFromInstallationAsync(string uf)
        {
            return await Task.Run(() =>
            {
                try
                {
                    var pattern = $"Instalacao_{uf}*.json";
                    var files = Directory.EnumerateFiles(_downloadsDir, pattern, SearchOption.TopDirectoryOnly).ToList();
                    var set = new HashSet<string>(StringComparer.OrdinalIgnoreCase);

                    foreach (var file in files)
                    {
                        try
                        {
                            var arr = _jsonReader.LoadJArrayFlexible(file);
                            foreach (var obj in arr.OfType<JObject>())
                            {
                                var rota =
                                    (string?)obj["Rota"] ??
                                    (string?)obj["rota"] ??
                                    (string?)obj.SelectToken("ROTA") ??
                                    (string?)obj.SelectToken("rota.nome");

                                if (!string.IsNullOrWhiteSpace(rota))
                                    set.Add(rota.Trim());
                            }
                        }
                        catch (Exception ex)
                        {
                            Log($"[WARN] Falha ao ler rotas do arquivo de instalação '{Path.GetFileName(file)}': {ex.Message}");
                        }
                    }

                    return set;
                }
                catch (Exception ex)
                {
                    Log($"[WARN] Falha ao localizar arquivos de instalação ({uf}): {ex.Message}");
                    return Enumerable.Empty<string>();
                }
            });
        }
    }
}<|MERGE_RESOLUTION|>--- conflicted
+++ resolved
@@ -45,11 +45,9 @@
         private bool _suppressLogs = false;
         private bool _allowClose = false;
 
-<<<<<<< HEAD
+
         public MainWindow(Funcionario? funcionario = null, BackupUploaderService? backupService = null)
-=======
-        public MainWindow(Funcionario? funcionario = null, BackupUploaderService? backup = null)
->>>>>>> 5a050205
+r
         {
             InitializeComponent();
 
@@ -76,11 +74,9 @@
             _tokenService = new TokenService(Program.Config);
             _downloader = new GraphDownloader(Program.Config, _tokenService, this, this);
             _jsonReader = new JsonReaderService(this);
-<<<<<<< HEAD
+
             _backup = backupService ?? new BackupUploaderService(Program.Config, _tokenService);
-=======
-            _backup = backup ?? new BackupUploaderService(Program.Config, _tokenService);
->>>>>>> 5a050205
+
 
             _renamer.FileReadyForBackup += async p => await _backup.EnqueueAsync(p);
             _installRenamer.FileReadyForBackup += async p => await _backup.EnqueueAsync(p);
@@ -113,11 +109,9 @@
                 });
             };
 
-<<<<<<< HEAD
+
             if (backupService == null)
-=======
-            if (backup == null)
->>>>>>> 5a050205
+
             {
                 _ = _backup.LoadPendingFromBaseDirsAsync();
                 _backup.Start();
