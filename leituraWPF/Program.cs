using leituraWPF.Services;
using leituraWPF.Utils;
using System;
using System.Diagnostics;
using System.IO;
using System.Linq;
using System.Text.Json;
using System.Threading;
using System.Threading.Tasks;
using System.Windows;

// Aliases para tirar ambiguidade de Application/Window
using WpfApp = System.Windows.Application;
using WpfWindow = System.Windows.Window;

namespace leituraWPF
{
    public static class Program
    {
        public static AppConfig Config { get; private set; } = new();

        [STAThread]
        public static void Main()
        {
            using var mutex = new Mutex(true, "leituraWPF_SINGLE_INSTANCE", out bool created);
            if (!created)
            {
                try
                {
                    using var evt = EventWaitHandle.OpenExisting("leituraWPF_SHOW_EVENT");
                    evt.Set();
                }
                catch (WaitHandleCannotBeOpenedException)
                {
                    var current = Process.GetCurrentProcess();
                    var other = Process.GetProcessesByName(current.ProcessName)
                                        .FirstOrDefault(p => p.Id != current.Id);
                    if (other != null)
                    {
                        NativeMethods.ShowWindow(other.MainWindowHandle, NativeMethods.SW_RESTORE);
                        NativeMethods.SetForegroundWindow(other.MainWindowHandle);
                    }
                }
                return;
            }

            StartupService.ConfigureStartup();

            // Carrega configuração
            var path = Path.Combine(AppContext.BaseDirectory, "appsettings.json");
            if (!File.Exists(path))
            {
                System.Windows.MessageBox.Show(
                    "Arquivo appsettings.json não encontrado. Usando configurações padrão.",
                    "Aviso",
                    MessageBoxButton.OK,
                    MessageBoxImage.Warning);
            }
            else
            {
                var json = File.ReadAllText(path);
                Config = JsonSerializer.Deserialize<AppConfig>(json, new JsonSerializerOptions
                {
                    PropertyNameCaseInsensitive = true
                }) ?? new AppConfig();
            }

            var tokenService = new TokenService(Config);
            using var backup = new BackupUploaderService(Config, tokenService);
            backup.LoadPendingFromBaseDirs();
            backup.Start();

            var funcService = new FuncionarioService(Config, tokenService);
<<<<<<< HEAD
=======
            using var backup = new BackupUploaderService(Config, tokenService);
            _ = backup.LoadPendingFromBaseDirsAsync();
            backup.Start();

>>>>>>> 5a050205
            var login = new LoginWindow(funcService, backup);

            // Cria a Application ANTES do ShowDialog (dispatcher ativo para o poller abrir janelas)
            var app = new App();
            app.InitializeComponent();
            app.ShutdownMode = ShutdownMode.OnExplicitShutdown;

            // ⬇️ Poller ATIVO já durante a tela de login:
            using var updatePoller = new UpdatePoller(
                service: new AtualizadorService(),
                ownerResolver: () =>
                {
                    // Preferir MainWindow quando visível; senão, usar a janela de login (se estiver visível)
                    if (WpfApp.Current?.MainWindow != null && WpfApp.Current.MainWindow.IsVisible)
                        return WpfApp.Current.MainWindow;

                    return login != null && login.IsVisible ? (WpfWindow)login : null;
                },
                baseInterval: TimeSpan.FromMinutes(10),
                maxInterval: TimeSpan.FromHours(1),
                initialDelay: TimeSpan.FromSeconds(5) // dá tempo da tela de login aparecer
            );

            if (login.ShowDialog() == true)
            {
                app.ShutdownMode = ShutdownMode.OnMainWindowClose;

                var main = new MainWindow(login.FuncionarioLogado, backup);

                void ShowMainWindow()
                {
                    app.Dispatcher.Invoke(() =>
                    {
                        if (main.WindowState == WindowState.Minimized) main.WindowState = WindowState.Normal;
                        if (!main.IsVisible) main.Show();
                        main.Activate();
                    });
                }

                using var showEvent = new EventWaitHandle(false, EventResetMode.AutoReset, "leituraWPF_SHOW_EVENT");
                _ = Task.Run(() =>
                {
                    while (showEvent.WaitOne())
                    {
                        ShowMainWindow();
                    }
                });

                using var tray = new TrayService(
                    showWindow: ShowMainWindow,
                    sync: () => main.RunManualSync(),
                    exit: () => app.Dispatcher.Invoke(() => main.ForceClose()));

                // Exibe a janela principal antes de iniciar o loop da aplicação
                app.MainWindow = main;
                main.Show();
                app.Run();
                // Ao sair do Run, 'using' garante Dispose do tray e do poller
            }
            // Se o login for cancelado, o poller é descartado automaticamente aqui pelo 'using'
        }
    }
}<|MERGE_RESOLUTION|>--- conflicted
+++ resolved
@@ -71,13 +71,12 @@
             backup.Start();
 
             var funcService = new FuncionarioService(Config, tokenService);
-<<<<<<< HEAD
-=======
+
             using var backup = new BackupUploaderService(Config, tokenService);
             _ = backup.LoadPendingFromBaseDirsAsync();
             backup.Start();
 
->>>>>>> 5a050205
+
             var login = new LoginWindow(funcService, backup);
 
             // Cria a Application ANTES do ShowDialog (dispatcher ativo para o poller abrir janelas)
