using leituraWPF.Services;
using System;
using System.Collections.Generic;
using System.IO;
using System.Text.Json;
<<<<<<< HEAD
using System.Windows;
=======
using leituraWPF.Utils;
>>>>>>> 18e547e9

namespace leituraWPF
{
    public static class Program
    {
        public static AppConfig Config { get; private set; } = new();

        [STAThread]
        public static void Main()
        {
            // Carrega configuração
            var path = Path.Combine(AppContext.BaseDirectory, "appsettings.json");
            if (!File.Exists(path))
                throw new FileNotFoundException("Arquivo appsettings.json não encontrado.", path);

            var json = File.ReadAllText(path);
            Config = System.Text.Json.JsonSerializer.Deserialize<AppConfig>(json, new JsonSerializerOptions
            {
                PropertyNameCaseInsensitive = true
            }) ?? new AppConfig();

            var baseDir = AppContext.BaseDirectory;
            var tokenService = new TokenService(Config);
            var funcService = new FuncionarioService(Config, tokenService);

            try
            {
                // Tenta baixar o CSV antes de prosseguir
                funcService.DownloadCsvAsync(baseDir).GetAwaiter().GetResult();
            }
            catch
            {
                // ignorado: falha de rede
            }

            var csvPath = Path.Combine(baseDir, "funcionarios.csv");
            if (!File.Exists(csvPath))
            {
                MessageBox.Show("Arquivo de funcionários não disponível e não foi possível baixá-lo.",
                                "Erro", MessageBoxButton.OK, MessageBoxImage.Error);
                return;
            }

            var funcionarios = funcService.LoadFuncionariosAsync(csvPath).GetAwaiter().GetResult();
            var login = new LoginWindow(funcionarios);

            var app = new App();
            app.InitializeComponent();

            if (login.ShowDialog() == true)
            {
                app.Run(new MainWindow());
            }
        }
    }
<<<<<<< HEAD

    // Program.cs  (apenas a classe AppConfig mudou)
    public sealed class AppConfig
    {
        public string TenantId { get; set; } = "";
        public string ClientId { get; set; } = "";
        public string ClientSecret { get; set; } = "";
        public string GraphScope { get; set; } = "https://graph.microsoft.com/.default";

        public string SiteId { get; set; } = "";
        public string ListId { get; set; } = "";

        public string[] WantedPrefixes { get; set; } = Array.Empty<string>();

        // >>> Novas propriedades de performance <<<
        public int MaxParallelDownloads { get; set; } = 8;     // quantos downloads simultâneos
        public int HttpTimeoutSeconds { get; set; } = 120;   // timeout por request
        public bool SkipUnchanged { get; set; } = true;  // pular arquivos com mesma ETag
        public bool ForceDriveSearch { get; set; } = true;

        // Configurações de backup contínuo
        public string BackupSiteId { get; set; } = string.Empty;
        public string BackupDriveId { get; set; } = string.Empty; // opcional
        public string BackupListId { get; set; } = string.Empty;  // opcional
        public string BackupFolder { get; set; } = "LogsRenomeacao";
        public int BackupPollSeconds { get; set; } = 30;
    }
=======
>>>>>>> 18e547e9
}<|MERGE_RESOLUTION|>--- conflicted
+++ resolved
@@ -3,11 +3,9 @@
 using System.Collections.Generic;
 using System.IO;
 using System.Text.Json;
-<<<<<<< HEAD
 using System.Windows;
-=======
 using leituraWPF.Utils;
->>>>>>> 18e547e9
+
 
 namespace leituraWPF
 {
@@ -63,34 +61,4 @@
             }
         }
     }
-<<<<<<< HEAD
-
-    // Program.cs  (apenas a classe AppConfig mudou)
-    public sealed class AppConfig
-    {
-        public string TenantId { get; set; } = "";
-        public string ClientId { get; set; } = "";
-        public string ClientSecret { get; set; } = "";
-        public string GraphScope { get; set; } = "https://graph.microsoft.com/.default";
-
-        public string SiteId { get; set; } = "";
-        public string ListId { get; set; } = "";
-
-        public string[] WantedPrefixes { get; set; } = Array.Empty<string>();
-
-        // >>> Novas propriedades de performance <<<
-        public int MaxParallelDownloads { get; set; } = 8;     // quantos downloads simultâneos
-        public int HttpTimeoutSeconds { get; set; } = 120;   // timeout por request
-        public bool SkipUnchanged { get; set; } = true;  // pular arquivos com mesma ETag
-        public bool ForceDriveSearch { get; set; } = true;
-
-        // Configurações de backup contínuo
-        public string BackupSiteId { get; set; } = string.Empty;
-        public string BackupDriveId { get; set; } = string.Empty; // opcional
-        public string BackupListId { get; set; } = string.Empty;  // opcional
-        public string BackupFolder { get; set; } = "LogsRenomeacao";
-        public int BackupPollSeconds { get; set; } = 30;
-    }
-=======
->>>>>>> 18e547e9
 }