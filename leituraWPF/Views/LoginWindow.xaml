<Window x:Class="leituraWPF.LoginWindow"
        xmlns="http://schemas.microsoft.com/winfx/2006/xaml/presentation"
        xmlns:x="http://schemas.microsoft.com/winfx/2006/xaml"
        Title="Login"
        Height="520" Width="420"
        WindowStartupLocation="CenterScreen"
        WindowStyle="None"
        AllowsTransparency="True"
        Background="Transparent"
        Loaded="Window_Loaded"
        UseLayoutRounding="True"
        SnapsToDevicePixels="True"
        TextOptions.TextFormattingMode="Display">

    <!-- ====== THEME (igual ao Fallback) ====== -->
    <Window.Resources>
        <!-- Paleta -->
        <SolidColorBrush x:Key="Primary" Color="#2E7BDB"/>
        <SolidColorBrush x:Key="PrimaryDark" Color="#1E5FAF"/>
        <SolidColorBrush x:Key="PrimaryDarker" Color="#1A4B8C"/>
        <SolidColorBrush x:Key="Ink" Color="#2D3748"/>
        <SolidColorBrush x:Key="InkMuted" Color="#718096"/>
        <SolidColorBrush x:Key="LineLight" Color="#E2E8F0"/>
        <SolidColorBrush x:Key="CardBg" Color="#F8FBFF"/>
        <SolidColorBrush x:Key="CardLine" Color="#E8F0FE"/>

        <!-- Header / Label -->
        <Style x:Key="HeaderText" TargetType="TextBlock">
            <Setter Property="FontSize" Value="18"/>
            <Setter Property="FontWeight" Value="SemiBold"/>
            <Setter Property="Foreground" Value="#1A365D"/>
            <Setter Property="Margin" Value="0,0,0,16"/>
        </Style>
        <Style x:Key="LabelText" TargetType="TextBlock">
            <Setter Property="FontSize" Value="13"/>
            <Setter Property="Foreground" Value="{StaticResource Ink}"/>
            <Setter Property="FontWeight" Value="Medium"/>
            <Setter Property="Margin" Value="0,18,0,6"/>
        </Style>

        <!-- ====== TextBox (borda inferior azul + placeholder em Tag) ====== -->
        <Style x:Key="ModernTextBox" TargetType="TextBox">
            <Setter Property="Background" Value="White"/>
            <Setter Property="BorderBrush" Value="{StaticResource Primary}"/>
            <Setter Property="BorderThickness" Value="0,0,0,2"/>
            <Setter Property="Padding" Value="8,0"/>
            <Setter Property="FontSize" Value="14"/>
            <Setter Property="Foreground" Value="{StaticResource Ink}"/>
            <Setter Property="CaretBrush" Value="{StaticResource Primary}"/>
            <Setter Property="Height" Value="44"/>
            <Setter Property="Margin" Value="0,0,0,12"/>
            <Setter Property="Template">
                <Setter.Value>
                    <ControlTemplate TargetType="TextBox">
                        <Grid>
                            <Border x:Name="Outer"
                                    Background="{TemplateBinding Background}"
                                    BorderBrush="{TemplateBinding BorderBrush}"
                                    BorderThickness="{TemplateBinding BorderThickness}"/>
                            <TextBlock x:Name="Placeholder"
                                       Margin="{TemplateBinding Padding}"
                                       Foreground="{StaticResource InkMuted}"
                                       IsHitTestVisible="False"
                                       Text="{TemplateBinding Tag}"
                                       VerticalAlignment="Center"
                                       Visibility="Collapsed"/>
                            <ScrollViewer x:Name="PART_ContentHost"
                                          Margin="{TemplateBinding Padding}"
                                          VerticalAlignment="Center"/>
                        </Grid>
                        <ControlTemplate.Triggers>
                            <Trigger Property="IsKeyboardFocused" Value="True">
                                <Setter TargetName="Outer" Property="BorderBrush" Value="{StaticResource PrimaryDark}"/>
                                <Setter Property="Background" Value="#FAFBFF"/>
                            </Trigger>
                            <MultiTrigger>
                                <MultiTrigger.Conditions>
                                    <Condition Property="Text" Value=""/>
                                    <Condition Property="IsKeyboardFocused" Value="False"/>
                                </MultiTrigger.Conditions>
                                <Setter TargetName="Placeholder" Property="Visibility" Value="Visible"/>
                            </MultiTrigger>
                            <Trigger Property="IsEnabled" Value="False">
                                <Setter TargetName="Outer" Property="Opacity" Value="0.6"/>
                            </Trigger>
                        </ControlTemplate.Triggers>
                    </ControlTemplate>
                </Setter.Value>
            </Setter>
        </Style>

        <!-- ====== PasswordBox (borda inferior azul) ====== -->
        <Style x:Key="ModernPasswordBox" TargetType="PasswordBox">
            <Setter Property="Background" Value="White"/>
            <Setter Property="BorderBrush" Value="{StaticResource Primary}"/>
            <Setter Property="BorderThickness" Value="0,0,0,2"/>
            <Setter Property="Padding" Value="8,8"/>
            <Setter Property="FontSize" Value="14"/>
            <Setter Property="Foreground" Value="{StaticResource Ink}"/>
            <Setter Property="Height" Value="44"/>
            <Setter Property="Margin" Value="0,0,0,12"/>
            <Setter Property="Template">
                <Setter.Value>
                    <ControlTemplate TargetType="PasswordBox">
                        <Grid>
                            <Border x:Name="Outer"
                                    Background="{TemplateBinding Background}"
                                    BorderBrush="{TemplateBinding BorderBrush}"
                                    BorderThickness="{TemplateBinding BorderThickness}"/>
                            <ScrollViewer x:Name="PART_ContentHost"
                                          Margin="{TemplateBinding Padding}"
                                          VerticalAlignment="Center"/>
                        </Grid>
                        <ControlTemplate.Triggers>
                            <Trigger Property="IsKeyboardFocused" Value="True">
                                <Setter TargetName="Outer" Property="BorderBrush" Value="{StaticResource PrimaryDark}"/>
                                <Setter Property="Background" Value="#FAFBFF"/>
                            </Trigger>
                            <Trigger Property="IsEnabled" Value="False">
                                <Setter TargetName="Outer" Property="Opacity" Value="0.6"/>
                            </Trigger>
                        </ControlTemplate.Triggers>
                    </ControlTemplate>
                </Setter.Value>
            </Setter>
        </Style>

        <!-- ====== Buttons ====== -->
        <Style x:Key="PrimaryButton" TargetType="Button">
            <Setter Property="Background" Value="{StaticResource Primary}"/>
            <Setter Property="Foreground" Value="White"/>
            <Setter Property="Padding" Value="18,10"/>
            <Setter Property="FontWeight" Value="SemiBold"/>
            <Setter Property="FontSize" Value="14"/>
            <Setter Property="BorderThickness" Value="0"/>
            <Setter Property="Cursor" Value="Hand"/>
            <Setter Property="MinWidth" Value="120"/>
            <Setter Property="Template">
                <Setter.Value>
                    <ControlTemplate TargetType="Button">
                        <Border Background="{TemplateBinding Background}" CornerRadius="8" Padding="{TemplateBinding Padding}">
                            <ContentPresenter HorizontalAlignment="Center" VerticalAlignment="Center"/>
                        </Border>
                        <ControlTemplate.Triggers>
                            <Trigger Property="IsMouseOver" Value="True">
                                <Setter Property="Background" Value="{StaticResource PrimaryDark}"/>
                            </Trigger>
                            <Trigger Property="IsPressed" Value="True">
                                <Setter Property="Background" Value="{StaticResource PrimaryDarker}"/>
                            </Trigger>
                            <Trigger Property="IsEnabled" Value="False">
                                <Setter Property="Opacity" Value="0.6"/>
                            </Trigger>
                        </ControlTemplate.Triggers>
                    </ControlTemplate>
                </Setter.Value>
            </Setter>
        </Style>

        <Style x:Key="SecondaryButton" TargetType="Button">
            <Setter Property="Background" Value="White"/>
            <Setter Property="Foreground" Value="{StaticResource Primary}"/>
            <Setter Property="Padding" Value="18,10"/>
            <Setter Property="FontWeight" Value="SemiBold"/>
            <Setter Property="FontSize" Value="14"/>
            <Setter Property="BorderThickness" Value="2"/>
            <Setter Property="BorderBrush" Value="{StaticResource CardLine}"/>
            <Setter Property="Cursor" Value="Hand"/>
            <Setter Property="MinWidth" Value="120"/>
            <Setter Property="Template">
                <Setter.Value>
                    <ControlTemplate TargetType="Button">
                        <Border Background="{TemplateBinding Background}" 
                                BorderBrush="{TemplateBinding BorderBrush}"
                                BorderThickness="{TemplateBinding BorderThickness}"
                                CornerRadius="8"
                                Padding="{TemplateBinding Padding}">
                            <ContentPresenter HorizontalAlignment="Center" VerticalAlignment="Center"/>
                        </Border>
                        <ControlTemplate.Triggers>
                            <Trigger Property="IsMouseOver" Value="True">
                                <Setter Property="Background" Value="#F8FBFF"/>
                                <Setter Property="BorderBrush" Value="{StaticResource Primary}"/>
                            </Trigger>
                            <Trigger Property="IsPressed" Value="True">
                                <Setter Property="Background" Value="#E8F0FE"/>
                            </Trigger>
                            <Trigger Property="IsEnabled" Value="False">
                                <Setter Property="Opacity" Value="0.6"/>
                            </Trigger>
                        </ControlTemplate.Triggers>
                    </ControlTemplate>
                </Setter.Value>
            </Setter>
        </Style>

        <!-- Card/Info -->
        <Style x:Key="InfoCard" TargetType="Border">
            <Setter Property="Background" Value="{StaticResource CardBg}"/>
            <Setter Property="BorderBrush" Value="{StaticResource CardLine}"/>
            <Setter Property="BorderThickness" Value="1"/>
            <Setter Property="CornerRadius" Value="12"/>
            <Setter Property="Padding" Value="12"/>
            <Setter Property="Margin" Value="0,12,0,0"/>
            <Setter Property="Effect">
                <Setter.Value>
                    <DropShadowEffect Color="#E2E8F0" Direction="270" ShadowDepth="2" BlurRadius="8" Opacity="0.3"/>
                </Setter.Value>
            </Setter>
        </Style>
    </Window.Resources>

    <!-- ====== Shell Borderless, com “cartão” central ====== -->
    <Grid>
        <!-- Sombra externa -->
        <Border CornerRadius="16" Background="#00000010">
            <Border.Effect>
                <DropShadowEffect Color="#000" Opacity="0.25" BlurRadius="20" ShadowDepth="0"/>
            </Border.Effect>
        </Border>

        <!-- Cartão principal com gradiente sutil igual ao Fallback -->
        <Border CornerRadius="16" Margin="0"
                MouseLeftButtonDown="TitleBar_MouseLeftButtonDown">
            <Border.Background>
                <LinearGradientBrush StartPoint="0,0" EndPoint="0,1">
                    <GradientStop Color="White" Offset="0"/>
                    <GradientStop Color="#FAFBFF" Offset="1"/>
                </LinearGradientBrush>
            </Border.Background>

            <Grid Margin="24,16,24,52">
                <Grid.RowDefinitions>
                    <RowDefinition Height="Auto"/>
                    <RowDefinition Height="*"/>
                    <RowDefinition Height="Auto"/>
                </Grid.RowDefinitions>

                <!-- Barra “título” custom -->
                <Grid Grid.Row="0" Height="36">
                    <Grid.ColumnDefinitions>
                        <ColumnDefinition/>
                        <ColumnDefinition Width="Auto"/>
                    </Grid.ColumnDefinitions>

                    <TextBlock Text="Login"
                               VerticalAlignment="Center"
                               Foreground="{StaticResource Ink}"
                               FontWeight="SemiBold"/>
                    <!-- Fechar -->
                    <Border Grid.Column="1"
                            Width="32" Height="28"
                            CornerRadius="6"
                            Background="Transparent"
                            Cursor="Hand"
                            MouseLeftButtonDown="CloseButton_Click">
                        <TextBlock Text="✕"
                                   HorizontalAlignment="Center"
                                   VerticalAlignment="Center"
                                   FontSize="14"
                                   FontWeight="Bold"
                                   Foreground="{StaticResource Ink}"/>
                        <Border.Style>
                            <Style TargetType="Border">
                                <Setter Property="Background" Value="Transparent"/>
                                <Style.Triggers>
                                    <Trigger Property="IsMouseOver" Value="True">
                                        <Setter Property="Background" Value="#0DFF0000"/>
                                    </Trigger>
                                </Style.Triggers>
                            </Style>
                        </Border.Style>
                    </Border>
                </Grid>

                <!-- Conteúdo -->
                <ScrollViewer Grid.Row="1" VerticalScrollBarVisibility="Auto" Margin="0,10,0,0">
                    <StackPanel Margin="8,8,8,0">
                        <!-- Ícone + título -->
                        <StackPanel Orientation="Vertical" HorizontalAlignment="Center" Margin="0,8,0,8">
                            <Border Width="72" Height="72" Background="White" CornerRadius="36"
                                    BorderBrush="{StaticResource LineLight}" BorderThickness="1">
                                <TextBlock Text="👤" FontSize="30" HorizontalAlignment="Center" VerticalAlignment="Center"/>
                            </Border>
                            <TextBlock Text="Bem-vindo!" FontSize="20" FontWeight="Bold"
                                       Foreground="{StaticResource Ink}" HorizontalAlignment="Center" Margin="0,10,0,4"/>
                            <TextBlock Text="Faça login para continuar"
                                       FontSize="12" Foreground="{StaticResource InkMuted}"
                                       HorizontalAlignment="Center"/>
                        </StackPanel>

                        <!-- Matrícula -->
                        <TextBlock Text="Matrícula" Style="{StaticResource LabelText}"/>
                        <TextBox x:Name="TxtMatricula"
                                 Style="{StaticResource ModernTextBox}"
                                 Tag="Ex.: 123456" Height="54"/>

                        <!-- Mensagem de status -->
                        <Border x:Name="StatusBorder"
                                Style="{StaticResource InfoCard}"
                                Visibility="Collapsed">
                            <StackPanel>
                                <TextBlock x:Name="TxtSummary"
                                           FontSize="12"
                                           Foreground="{StaticResource Ink}"
                                           TextWrapping="Wrap"/>
<<<<<<< HEAD
                                <TextBlock x:Name="TxtBackupStatus"
                                           FontSize="12"
                                           Foreground="{StaticResource Ink}"
                                           Margin="0,4,0,0"/>
=======
                                <TextBlock x:Name="TxtBackupProgress"
                                           FontSize="12"
                                           Foreground="{StaticResource Ink}"
                                           TextWrapping="Wrap"/>
>>>>>>> 5a050205
                            </StackPanel>
                        </Border>
                    </StackPanel>
                </ScrollViewer>

                <!-- Rodapé -->
                <StackPanel Grid.Row="2"
            Orientation="Horizontal"
            HorizontalAlignment="Center"
            Margin="8,12,8,0">
                    <Button x:Name="BtnLogin"
            Content="Entrar"
            Style="{StaticResource PrimaryButton}"
            IsDefault="True"
            IsEnabled="False"
            Click="BtnLogin_Click"/>
                </StackPanel>

            </Grid>
        </Border>
    </Grid>
</Window><|MERGE_RESOLUTION|>--- conflicted
+++ resolved
@@ -304,17 +304,12 @@
                                            FontSize="12"
                                            Foreground="{StaticResource Ink}"
                                            TextWrapping="Wrap"/>
-<<<<<<< HEAD
-                                <TextBlock x:Name="TxtBackupStatus"
-                                           FontSize="12"
-                                           Foreground="{StaticResource Ink}"
-                                           Margin="0,4,0,0"/>
-=======
+
                                 <TextBlock x:Name="TxtBackupProgress"
                                            FontSize="12"
                                            Foreground="{StaticResource Ink}"
                                            TextWrapping="Wrap"/>
->>>>>>> 5a050205
+
                             </StackPanel>
                         </Border>
                     </StackPanel>
